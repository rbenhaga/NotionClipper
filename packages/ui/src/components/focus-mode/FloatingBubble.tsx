--- conflicted
+++ resolved
@@ -7,11 +7,8 @@
 import { PageSelector } from '../common/PageSelector';
 import { NotionClipperLogo } from '../../assets/icons';
 import { NotionPage } from '../../types';
-<<<<<<< HEAD
 import { useSelectedSections } from '../../hooks/data/useSelectedSections';
-=======
 import { useTranslation } from '@notion-clipper/i18n';
->>>>>>> 282ef0b0
 
 // ============================================
 // TYPES
@@ -1495,15 +1492,9 @@
                   textAlign: 'center'
                 }}
               >
-<<<<<<< HEAD
                 <FileUp size={16} className="mx-auto mb-1 text-purple-600" strokeWidth={2.5} />
                 <div style={{ fontSize: 11, fontWeight: 500, color: '#a855f7' }}>
-                  Déposer pour envoyer
-=======
-                <FileUp size={16} className="mx-auto mb-1 text-blue-600" strokeWidth={2.5} />
-                <div style={{ fontSize: 11, fontWeight: 500, color: '#2563eb' }}>
                   {t('common.dropToSend')}
->>>>>>> 282ef0b0
                 </div>
               </MotionDiv>
             )}
